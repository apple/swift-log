//===----------------------------------------------------------------------===//
//
// This source file is part of the Swift Logging API open source project
//
// Copyright (c) 2018-2019 Apple Inc. and the Swift Logging API project authors
// Licensed under Apache License v2.0
//
// See LICENSE.txt for license information
// See CONTRIBUTORS.txt for the list of Swift Logging API project authors
//
// SPDX-License-Identifier: Apache-2.0
//
//===----------------------------------------------------------------------===//

#if canImport(Darwin)
import Darwin
#elseif os(Windows)
import CRT
#elseif canImport(Glibc)
import Glibc
#elseif canImport(Musl)
import Musl
#elseif canImport(WASILibc)
import WASILibc
#else
#error("Unsupported runtime")
#endif

/// A `Logger` is the central type in `SwiftLog`. Its central function is to emit log messages using one of the methods
/// corresponding to a log level.
///
/// `Logger`s are value types with respect to the ``logLevel`` and the ``metadata`` (as well as the immutable `label`
/// and the selected ``LogHandler``). Therefore, `Logger`s are suitable to be passed around between libraries if you want
/// to preserve metadata across libraries.
///
/// The most basic usage of a `Logger` is
///
/// ```swift
/// logger.info("Hello World!")
/// ```

public struct Logger {
    /// Storage class to hold the label and log handler
    @usableFromInline
    internal final class Storage {
        @usableFromInline
        var label: String
        @usableFromInline
        var handler: LogHandler
        @usableFromInline
        init(label: String, handler: LogHandler) {
            self.label = label
            self.handler = handler
        }
    }
    
    @usableFromInline
    internal var _storage: Storage
    @usableFromInline
    internal var label: String {
        get {
            return _storage.label
        }
        set {
            if !isKnownUniquelyReferenced(&_storage) {
                _storage = Storage(label: newValue, handler: _storage.handler)
            } else {
                _storage.label = newValue
            }
        }
    }

    /// A computed property to access the `LogHandler`.
    @inlinable
    public var handler: LogHandler {
        get {
            return _storage.handler
        }
        set {
            if !isKnownUniquelyReferenced(&_storage) {
                _storage = Storage(label: label, handler: newValue)
            } else {
                _storage.handler = newValue
            }
        }
    }

    /// The metadata provider this logger was created with.
    @inlinable
    public var metadataProvider: Logger.MetadataProvider? {
        return handler.metadataProvider
    }
    @usableFromInline
    internal init(label: String, _ handler: LogHandler) {
        self._storage = Storage(label: label, handler: handler)
    }
}

extension Logger {
    /// Log a message passing the log level as a parameter.
    ///
    /// If the `logLevel` passed to this method is more severe than the `Logger`'s ``logLevel``, it will be logged,
    /// otherwise nothing will happen.
    ///
    /// - parameters:
    ///    - level: The log level to log `message` at. For the available log levels, see `Logger.Level`.
    ///    - message: The message to be logged. `message` can be used with any string interpolation literal.
    ///    - metadata: One-off metadata to attach to this log message.
    ///    - source: The source this log messages originates from. Defaults
    ///              to the module emitting the log message.
    ///    - file: The file this log message originates from (there's usually no need to pass it explicitly as it
    ///            defaults to `#fileID`.
    ///    - function: The function this log message originates from (there's usually no need to pass it explicitly as
    ///                it defaults to `#function`).
    ///    - line: The line this log message originates from (there's usually no need to pass it explicitly as it
    ///            defaults to `#line`).
    @inlinable
    public func log(level: Logger.Level,
                    _ message: @autoclosure () -> Logger.Message,
                    metadata: @autoclosure () -> Logger.Metadata? = nil,
                    source: @autoclosure () -> String? = nil,
                    file: String = #fileID, function: String = #function, line: UInt = #line) {
        if self.logLevel <= level {
            self.handler.log(level: level,
                             message: message(),
                             metadata: metadata(),
                             source: source() ?? Logger.currentModule(fileID: (file)),
                             file: file, function: function, line: line)
        }
    }

    /// Log a message passing the log level as a parameter.
    ///
    /// If the ``logLevel`` passed to this method is more severe than the `Logger`'s ``logLevel``, it will be logged,
    /// otherwise nothing will happen.
    ///
    /// - parameters:
    ///    - level: The log level to log `message` at. For the available log levels, see `Logger.Level`.
    ///    - message: The message to be logged. `message` can be used with any string interpolation literal.
    ///    - metadata: One-off metadata to attach to this log message.
    ///    - file: The file this log message originates from (there's usually no need to pass it explicitly as it
    ///            defaults to `#fileID`.
    ///    - function: The function this log message originates from (there's usually no need to pass it explicitly as
    ///                it defaults to `#function`).
    ///    - line: The line this log message originates from (there's usually no need to pass it explicitly as it
    ///            defaults to `#line`).
    @inlinable
    public func log(level: Logger.Level,
                    _ message: @autoclosure () -> Logger.Message,
                    metadata: @autoclosure () -> Logger.Metadata? = nil,
                    file: String = #fileID, function: String = #function, line: UInt = #line) {
        self.log(level: level, message(), metadata: metadata(), source: nil, file: file, function: function, line: line)
    }

    /// Add, change, or remove a logging metadata item.
    ///
    /// - note: Logging metadata behaves as a value that means a change to the logging metadata will only affect the
    ///         very `Logger` it was changed on.
    @inlinable
    public subscript(metadataKey metadataKey: String) -> Logger.Metadata.Value? {
        get {
            return self.handler[metadataKey: metadataKey]
        }
        set {
            self.handler[metadataKey: metadataKey] = newValue
        }
    }

    /// Get or set the log level configured for this `Logger`.
    ///
    /// - note: `Logger`s treat `logLevel` as a value. This means that a change in `logLevel` will only affect this
    ///         very `Logger`. It is acceptable for logging backends to have some form of global log level override
    ///         that affects multiple or even all loggers. This means a change in `logLevel` to one `Logger` might in
    ///         certain cases have no effect.
    @inlinable
    public var logLevel: Logger.Level {
        get {
            return self.handler.logLevel
        }
        set {
            self.handler.logLevel = newValue
        }
    }
}

extension Logger {
    /// Log a message passing with the ``Logger/Level/trace`` log level.
    ///
    /// If `.trace` is at least as severe as the `Logger`'s ``logLevel``, it will be logged,
    /// otherwise nothing will happen.
    ///
    /// - parameters:
    ///    - message: The message to be logged. `message` can be used with any string interpolation literal.
    ///    - metadata: One-off metadata to attach to this log message
    ///    - source: The source this log messages originates from. Defaults
    ///              to the module emitting the log message.
    ///    - file: The file this log message originates from (there's usually no need to pass it explicitly as it
    ///            defaults to `#fileID`.
    ///    - function: The function this log message originates from (there's usually no need to pass it explicitly as
    ///                it defaults to `#function`).
    ///    - line: The line this log message originates from (there's usually no need to pass it explicitly as it
    ///            defaults to `#line`).
    @inlinable
    public func trace(_ message: @autoclosure () -> Logger.Message,
                      metadata: @autoclosure () -> Logger.Metadata? = nil,
                      source: @autoclosure () -> String? = nil,
                      file: String = #fileID, function: String = #function, line: UInt = #line) {
        self.log(level: .trace, message(), metadata: metadata(), source: source(), file: file, function: function, line: line)
    }

    /// Log a message passing with the ``Logger/Level/trace`` log level.
    ///
    /// If `.trace` is at least as severe as the `Logger`'s ``logLevel``, it will be logged,
    /// otherwise nothing will happen.
    ///
    /// - parameters:
    ///    - message: The message to be logged. `message` can be used with any string interpolation literal.
    ///    - metadata: One-off metadata to attach to this log message
    ///    - file: The file this log message originates from (there's usually no need to pass it explicitly as it
    ///            defaults to `#fileID`.
    ///    - function: The function this log message originates from (there's usually no need to pass it explicitly as
    ///                it defaults to `#function`).
    ///    - line: The line this log message originates from (there's usually no need to pass it explicitly as it
    ///            defaults to `#line`).
    @inlinable
    public func trace(_ message: @autoclosure () -> Logger.Message,
                      metadata: @autoclosure () -> Logger.Metadata? = nil,
                      file: String = #fileID, function: String = #function, line: UInt = #line) {
        self.trace(message(), metadata: metadata(), source: nil, file: file, function: function, line: line)
    }

    /// Log a message passing with the ``Logger/Level/debug`` log level.
    ///
    /// If `.debug` is at least as severe as the `Logger`'s ``logLevel``, it will be logged,
    /// otherwise nothing will happen.
    ///
    /// - parameters:
    ///    - message: The message to be logged. `message` can be used with any string interpolation literal.
    ///    - metadata: One-off metadata to attach to this log message.
    ///    - source: The source this log messages originates from. Defaults
    ///              to the module emitting the log message.
    ///    - file: The file this log message originates from (there's usually no need to pass it explicitly as it
    ///            defaults to `#fileID`.
    ///    - function: The function this log message originates from (there's usually no need to pass it explicitly as
    ///                it defaults to `#function`).
    ///    - line: The line this log message originates from (there's usually no need to pass it explicitly as it
    ///            defaults to `#line`).
    @inlinable
    public func debug(_ message: @autoclosure () -> Logger.Message,
                      metadata: @autoclosure () -> Logger.Metadata? = nil,
                      source: @autoclosure () -> String? = nil,
                      file: String = #fileID, function: String = #function, line: UInt = #line) {
        self.log(level: .debug, message(), metadata: metadata(), source: source(), file: file, function: function, line: line)
    }

    /// Log a message passing with the ``Logger/Level/debug`` log level.
    ///
    /// If `.debug` is at least as severe as the `Logger`'s ``logLevel``, it will be logged,
    /// otherwise nothing will happen.
    ///
    /// - parameters:
    ///    - message: The message to be logged. `message` can be used with any string interpolation literal.
    ///    - metadata: One-off metadata to attach to this log message.
    ///    - file: The file this log message originates from (there's usually no need to pass it explicitly as it
    ///            defaults to `#fileID`.
    ///    - function: The function this log message originates from (there's usually no need to pass it explicitly as
    ///                it defaults to `#function`).
    ///    - line: The line this log message originates from (there's usually no need to pass it explicitly as it
    ///            defaults to `#line`).
    @inlinable
    public func debug(_ message: @autoclosure () -> Logger.Message,
                      metadata: @autoclosure () -> Logger.Metadata? = nil,
                      file: String = #fileID, function: String = #function, line: UInt = #line) {
        self.debug(message(), metadata: metadata(), source: nil, file: file, function: function, line: line)
    }

    /// Log a message passing with the ``Logger/Level/info`` log level.
    ///
    /// If `.info` is at least as severe as the `Logger`'s ``logLevel``, it will be logged,
    /// otherwise nothing will happen.
    ///
    /// - parameters:
    ///    - message: The message to be logged. `message` can be used with any string interpolation literal.
    ///    - metadata: One-off metadata to attach to this log message.
    ///    - source: The source this log messages originates from. Defaults
    ///              to the module emitting the log message.
    ///    - file: The file this log message originates from (there's usually no need to pass it explicitly as it
    ///            defaults to `#fileID`.
    ///    - function: The function this log message originates from (there's usually no need to pass it explicitly as
    ///                it defaults to `#function`).
    ///    - line: The line this log message originates from (there's usually no need to pass it explicitly as it
    ///            defaults to `#line`).
    @inlinable
    public func info(_ message: @autoclosure () -> Logger.Message,
                     metadata: @autoclosure () -> Logger.Metadata? = nil,
                     source: @autoclosure () -> String? = nil,
                     file: String = #fileID, function: String = #function, line: UInt = #line) {
        self.log(level: .info, message(), metadata: metadata(), source: source(), file: file, function: function, line: line)
    }

    /// Log a message passing with the ``Logger/Level/info`` log level.
    ///
    /// If `.info` is at least as severe as the `Logger`'s ``logLevel``, it will be logged,
    /// otherwise nothing will happen.
    ///
    /// - parameters:
    ///    - message: The message to be logged. `message` can be used with any string interpolation literal.
    ///    - metadata: One-off metadata to attach to this log message.
    ///    - file: The file this log message originates from (there's usually no need to pass it explicitly as it
    ///            defaults to `#fileID`.
    ///    - function: The function this log message originates from (there's usually no need to pass it explicitly as
    ///                it defaults to `#function`).
    ///    - line: The line this log message originates from (there's usually no need to pass it explicitly as it
    ///            defaults to `#line`).
    @inlinable
    public func info(_ message: @autoclosure () -> Logger.Message,
                     metadata: @autoclosure () -> Logger.Metadata? = nil,
                     file: String = #fileID, function: String = #function, line: UInt = #line) {
        self.info(message(), metadata: metadata(), source: nil, file: file, function: function, line: line)
    }

    /// Log a message passing with the ``Logger/Level/notice`` log level.
    ///
    /// If `.notice` is at least as severe as the `Logger`'s ``logLevel``, it will be logged,
    /// otherwise nothing will happen.
    ///
    /// - parameters:
    ///    - message: The message to be logged. `message` can be used with any string interpolation literal.
    ///    - metadata: One-off metadata to attach to this log message.
    ///    - source: The source this log messages originates from. Defaults
    ///              to the module emitting the log message.
    ///    - file: The file this log message originates from (there's usually no need to pass it explicitly as it
    ///            defaults to `#fileID`.
    ///    - function: The function this log message originates from (there's usually no need to pass it explicitly as
    ///                it defaults to `#function`).
    ///    - line: The line this log message originates from (there's usually no need to pass it explicitly as it
    ///            defaults to `#line`).
    @inlinable
    public func notice(_ message: @autoclosure () -> Logger.Message,
                       metadata: @autoclosure () -> Logger.Metadata? = nil,
                       source: @autoclosure () -> String? = nil,
                       file: String = #fileID, function: String = #function, line: UInt = #line) {
        self.log(level: .notice, message(), metadata: metadata(), source: source(), file: file, function: function, line: line)
    }

    /// Log a message passing with the ``Logger/Level/notice`` log level.
    ///
    /// If `.notice` is at least as severe as the `Logger`'s ``logLevel``, it will be logged,
    /// otherwise nothing will happen.
    ///
    /// - parameters:
    ///    - message: The message to be logged. `message` can be used with any string interpolation literal.
    ///    - metadata: One-off metadata to attach to this log message.
    ///    - source: The source this log messages originates from. Defaults
    ///              to the module emitting the log message.
    ///    - file: The file this log message originates from (there's usually no need to pass it explicitly as it
    ///            defaults to `#fileID`.
    ///    - function: The function this log message originates from (there's usually no need to pass it explicitly as
    ///                it defaults to `#function`).
    ///    - line: The line this log message originates from (there's usually no need to pass it explicitly as it
    ///            defaults to `#line`).
    @inlinable
    public func notice(_ message: @autoclosure () -> Logger.Message,
                       metadata: @autoclosure () -> Logger.Metadata? = nil,
                       file: String = #fileID, function: String = #function, line: UInt = #line) {
        self.notice(message(), metadata: metadata(), source: nil, file: file, function: function, line: line)
    }

    /// Log a message passing with the ``Logger/Level/warning`` log level.
    ///
    /// If `.warning` is at least as severe as the `Logger`'s ``logLevel``, it will be logged,
    /// otherwise nothing will happen.
    ///
    /// - parameters:
    ///    - message: The message to be logged. `message` can be used with any string interpolation literal.
    ///    - metadata: One-off metadata to attach to this log message.
    ///    - source: The source this log messages originates from. Defaults
    ///              to the module emitting the log message.
    ///    - file: The file this log message originates from (there's usually no need to pass it explicitly as it
    ///            defaults to `#fileID`.
    ///    - function: The function this log message originates from (there's usually no need to pass it explicitly as
    ///                it defaults to `#function`).
    ///    - line: The line this log message originates from (there's usually no need to pass it explicitly as it
    ///            defaults to `#line`).
    @inlinable
    public func warning(_ message: @autoclosure () -> Logger.Message,
                        metadata: @autoclosure () -> Logger.Metadata? = nil,
                        source: @autoclosure () -> String? = nil,
                        file: String = #fileID, function: String = #function, line: UInt = #line) {
        self.log(level: .warning, message(), metadata: metadata(), source: source(), file: file, function: function, line: line)
    }

    /// Log a message passing with the ``Logger/Level/warning`` log level.
    ///
    /// If `.warning` is at least as severe as the `Logger`'s ``logLevel``, it will be logged,
    /// otherwise nothing will happen.
    ///
    /// - parameters:
    ///    - message: The message to be logged. `message` can be used with any string interpolation literal.
    ///    - metadata: One-off metadata to attach to this log message.
    ///    - file: The file this log message originates from (there's usually no need to pass it explicitly as it
    ///            defaults to `#fileID`.
    ///    - function: The function this log message originates from (there's usually no need to pass it explicitly as
    ///                it defaults to `#function`).
    ///    - line: The line this log message originates from (there's usually no need to pass it explicitly as it
    ///            defaults to `#line`).
    @inlinable
    public func warning(_ message: @autoclosure () -> Logger.Message,
                        metadata: @autoclosure () -> Logger.Metadata? = nil,
                        file: String = #fileID, function: String = #function, line: UInt = #line) {
        self.warning(message(), metadata: metadata(), source: nil, file: file, function: function, line: line)
    }

    /// Log a message passing with the ``Logger/Level/error`` log level.
    ///
    /// If `.error` is at least as severe as the `Logger`'s ``logLevel``, it will be logged,
    /// otherwise nothing will happen.
    ///
    /// - parameters:
    ///    - message: The message to be logged. `message` can be used with any string interpolation literal.
    ///    - metadata: One-off metadata to attach to this log message.
    ///    - source: The source this log messages originates from. Defaults
    ///              to the module emitting the log message.
    ///    - file: The file this log message originates from (there's usually no need to pass it explicitly as it
    ///            defaults to `#fileID`.
    ///    - function: The function this log message originates from (there's usually no need to pass it explicitly as
    ///                it defaults to `#function`).
    ///    - line: The line this log message originates from (there's usually no need to pass it explicitly as it
    ///            defaults to `#line`).
    @inlinable
    public func error(_ message: @autoclosure () -> Logger.Message,
                      metadata: @autoclosure () -> Logger.Metadata? = nil,
                      source: @autoclosure () -> String? = nil,
                      file: String = #fileID, function: String = #function, line: UInt = #line) {
        self.log(level: .error, message(), metadata: metadata(), source: source(), file: file, function: function, line: line)
    }

    /// Log a message passing with the ``Logger/Level/error`` log level.
    ///
    /// If `.error` is at least as severe as the `Logger`'s ``logLevel``, it will be logged,
    /// otherwise nothing will happen.
    ///
    /// - parameters:
    ///    - message: The message to be logged. `message` can be used with any string interpolation literal.
    ///    - metadata: One-off metadata to attach to this log message.
    ///    - file: The file this log message originates from (there's usually no need to pass it explicitly as it
    ///            defaults to `#fileID`.
    ///    - function: The function this log message originates from (there's usually no need to pass it explicitly as
    ///                it defaults to `#function`).
    ///    - line: The line this log message originates from (there's usually no need to pass it explicitly as it
    ///            defaults to `#line`).
    @inlinable
    public func error(_ message: @autoclosure () -> Logger.Message,
                      metadata: @autoclosure () -> Logger.Metadata? = nil,
                      file: String = #fileID, function: String = #function, line: UInt = #line) {
        self.error(message(), metadata: metadata(), source: nil, file: file, function: function, line: line)
    }

    /// Log a message passing with the ``Logger/Level/critical`` log level.
    ///
    /// `.critical` messages will always be logged.
    ///
    /// - parameters:
    ///    - message: The message to be logged. `message` can be used with any string interpolation literal.
    ///    - metadata: One-off metadata to attach to this log message.
    ///    - source: The source this log messages originates from. Defaults
    ///              to the module emitting the log message.
    ///    - file: The file this log message originates from (there's usually no need to pass it explicitly as it
    ///            defaults to `#fileID`.
    ///    - function: The function this log message originates from (there's usually no need to pass it explicitly as
    ///                it defaults to `#function`).
    ///    - line: The line this log message originates from (there's usually no need to pass it explicitly as it
    ///            defaults to `#line`).
    @inlinable
    public func critical(_ message: @autoclosure () -> Logger.Message,
                         metadata: @autoclosure () -> Logger.Metadata? = nil,
                         source: @autoclosure () -> String? = nil,
                         file: String = #fileID, function: String = #function, line: UInt = #line) {
        self.log(level: .critical, message(), metadata: metadata(), source: source(), file: file, function: function, line: line)
    }

    /// Log a message passing with the ``Logger/Level/critical`` log level.
    ///
    /// `.critical` messages will always be logged.
    ///
    /// - parameters:
    ///    - message: The message to be logged. `message` can be used with any string interpolation literal.
    ///    - metadata: One-off metadata to attach to this log message.
    ///    - source: The source this log messages originates from. Defaults
    ///              to the module emitting the log message.
    ///    - file: The file this log message originates from (there's usually no need to pass it explicitly as it
    ///            defaults to `#fileID`.
    ///    - function: The function this log message originates from (there's usually no need to pass it explicitly as
    ///                it defaults to `#function`).
    ///    - line: The line this log message originates from (there's usually no need to pass it explicitly as it
    ///            defaults to `#line`).
    @inlinable
    public func critical(_ message: @autoclosure () -> Logger.Message,
                         metadata: @autoclosure () -> Logger.Metadata? = nil,
                         file: String = #fileID, function: String = #function, line: UInt = #line) {
        self.critical(message(), metadata: metadata(), source: nil, file: file, function: function, line: line)
    }
}

/// The `LoggingSystem` is a global facility where the default logging backend implementation (`LogHandler`) can be
/// configured. `LoggingSystem` is set up just once in a given program to set up the desired logging backend
/// implementation.
public enum LoggingSystem {
    private static let _factory = FactoryBox { label, _ in StreamLogHandler.standardError(label: label) }
    private static let _metadataProviderFactory = MetadataProviderBox(nil)

    #if DEBUG
    private static var _warnOnceBox: WarnOnceBox = WarnOnceBox()
    #endif

    /// `bootstrap` is a one-time configuration function which globally selects the desired logging backend
    /// implementation. `bootstrap` can be called at maximum once in any given program, calling it more than once will
    /// lead to undefined behavior, most likely a crash.
    ///
    /// - parameters:
    ///     - factory: A closure that given a `Logger` identifier, produces an instance of the `LogHandler`.
    public static func bootstrap(_ factory: @escaping (String) -> LogHandler) {
        self._factory.replaceFactory({ label, _ in
            factory(label)
        }, validate: true)
    }

    /// `bootstrap` is a one-time configuration function which globally selects the desired logging backend
    /// implementation.
    ///
    /// - Warning:
    /// `bootstrap` can be called at maximum once in any given program, calling it more than once will
    /// lead to undefined behavior, most likely a crash.
    ///
    /// - parameters:
    ///     - metadataProvider: The `MetadataProvider` used to inject runtime-generated metadata from the execution context.
    ///     - factory: A closure that given a `Logger` identifier, produces an instance of the `LogHandler`.
    public static func bootstrap(_ factory: @escaping (String, Logger.MetadataProvider?) -> LogHandler,
                                 metadataProvider: Logger.MetadataProvider?) {
        self._metadataProviderFactory.replaceMetadataProvider(metadataProvider, validate: true)
        self._factory.replaceFactory(factory, validate: true)
    }

    // for our testing we want to allow multiple bootstrapping
    internal static func bootstrapInternal(_ factory: @escaping (String) -> LogHandler) {
        self._metadataProviderFactory.replaceMetadataProvider(nil, validate: false)
        self._factory.replaceFactory({ label, _ in
            factory(label)
        }, validate: false)
    }

    // for our testing we want to allow multiple bootstrapping
    internal static func bootstrapInternal(_ factory: @escaping (String, Logger.MetadataProvider?) -> LogHandler,
                                           metadataProvider: Logger.MetadataProvider?) {
        self._metadataProviderFactory.replaceMetadataProvider(metadataProvider, validate: false)
        self._factory.replaceFactory(factory, validate: false)
    }

    fileprivate static var factory: (String, Logger.MetadataProvider?) -> LogHandler {
        return { label, metadataProvider in
            self._factory.underlying(label, metadataProvider)
        }
    }

    /// System wide ``Logger/MetadataProvider`` that was configured during the logging system's `bootstrap`.
    ///
    /// When creating a ``Logger`` using the plain ``Logger/init(label:)`` initializer, this metadata provider
    /// will be provided to it.
    ///
    /// When using custom log handler factories, make sure to provide the bootstrapped metadata provider to them,
    /// or the metadata will not be filled in automatically using the provider on log-sites. While using a custom
    /// factory to avoid using the bootstrapped metadata provider may sometimes be useful, usually it will lead to
    /// un-expected behavior, so make sure to always propagate it to your handlers.
    public static var metadataProvider: Logger.MetadataProvider? {
        return self._metadataProviderFactory.metadataProvider
    }

    #if DEBUG
    /// Used to warn only once about a specific ``LogHandler`` type when it does not support ``Logger/MetadataProvider``,
    /// but an attempt was made to set a metadata provider on such handler. In order to avoid flooding the system with
    /// warnings such warning is only emitted in debug mode, and even then at-most once for a handler type.
    internal static func warnOnceLogHandlerNotSupportedMetadataProvider<Handler: LogHandler>(_ type: Handler.Type) -> Bool {
        self._warnOnceBox.warnOnceLogHandlerNotSupportedMetadataProvider(type: type)
    }
    #endif

    private final class FactoryBox {
        private let lock = ReadWriteLock()
        fileprivate var _underlying: (_ label: String, _ provider: Logger.MetadataProvider?) -> LogHandler
        private var initialized = false

        init(_ underlying: @escaping (String, Logger.MetadataProvider?) -> LogHandler) {
            self._underlying = underlying
        }

        func replaceFactory(_ factory: @escaping (String, Logger.MetadataProvider?) -> LogHandler, validate: Bool) {
            self.lock.withWriterLock {
                precondition(!validate || !self.initialized, "logging system can only be initialized once per process.")
                self._underlying = factory
                self.initialized = true
            }
        }

        var underlying: (String, Logger.MetadataProvider?) -> LogHandler {
            return self.lock.withReaderLock {
                return self._underlying
            }
        }
    }

    private final class MetadataProviderBox {
        private let lock = ReadWriteLock()

        internal var _underlying: Logger.MetadataProvider?
        private var initialized = false

        init(_ underlying: Logger.MetadataProvider?) {
            self._underlying = underlying
        }

        func replaceMetadataProvider(_ metadataProvider: Logger.MetadataProvider?, validate: Bool) {
            self.lock.withWriterLock {
                precondition(!validate || !self.initialized, "logging system can only be initialized once per process.")
                self._underlying = metadataProvider
                self.initialized = true
            }
        }

        var metadataProvider: Logger.MetadataProvider? {
            return self.lock.withReaderLock {
                return self._underlying
            }
        }
    }
}

extension Logger {
    /// `Metadata` is a typealias for `[String: Logger.MetadataValue]` the type of the metadata storage.
    public typealias Metadata = [String: MetadataValue]

    /// A logging metadata value. `Logger.MetadataValue` is string, array, and dictionary literal convertible.
    ///
    /// `MetadataValue` provides convenient conformances to `ExpressibleByStringInterpolation`,
    /// `ExpressibleByStringLiteral`, `ExpressibleByArrayLiteral`, and `ExpressibleByDictionaryLiteral` which means
    /// that when constructing `MetadataValue`s you should default to using Swift's usual literals.
    ///
    /// Examples:
    ///  - prefer `logger.info("user logged in", metadata: ["user-id": "\(user.id)"])` over
    ///    `..., metadata: ["user-id": .string(user.id.description)])`
    ///  - prefer `logger.info("user selected colors", metadata: ["colors": ["\(user.topColor)", "\(user.secondColor)"]])`
    ///    over `..., metadata: ["colors": .array([.string("\(user.topColor)"), .string("\(user.secondColor)")])`
    ///  - prefer `logger.info("nested info", metadata: ["nested": ["fave-numbers": ["\(1)", "\(2)", "\(3)"], "foo": "bar"]])`
    ///    over `..., metadata: ["nested": .dictionary(["fave-numbers": ...])])`
    public enum MetadataValue {
        /// A metadata value which is a `String`.
        ///
        /// Because `MetadataValue` implements `ExpressibleByStringInterpolation`, and `ExpressibleByStringLiteral`,
        /// you don't need to type `.string(someType.description)` you can use the string interpolation `"\(someType)"`.
        case string(String)

        /// A metadata value which is some `CustomStringConvertible`.
        case stringConvertible(CustomStringConvertible & Sendable)

        /// A metadata value which is a dictionary from `String` to `Logger.MetadataValue`.
        ///
        /// Because `MetadataValue` implements `ExpressibleByDictionaryLiteral`, you don't need to type
        /// `.dictionary(["foo": .string("bar \(buz)")])`, you can just use the more natural `["foo": "bar \(buz)"]`.
        case dictionary(Metadata)

        /// A metadata value which is an array of `Logger.MetadataValue`s.
        ///
        /// Because `MetadataValue` implements `ExpressibleByArrayLiteral`, you don't need to type
        /// `.array([.string("foo"), .string("bar \(buz)")])`, you can just use the more natural `["foo", "bar \(buz)"]`.
        case array([Metadata.Value])
    }

    /// The log level.
    ///
    /// Log levels are ordered by their severity, with `.trace` being the least severe and
    /// `.critical` being the most severe.
    public enum Level: String, Codable, CaseIterable {
        /// Appropriate for messages that contain information normally of use only when
        /// tracing the execution of a program.
        case trace

        /// Appropriate for messages that contain information normally of use only when
        /// debugging a program.
        case debug

        /// Appropriate for informational messages.
        case info

        /// Appropriate for conditions that are not error conditions, but that may require
        /// special handling.
        case notice

        /// Appropriate for messages that are not error conditions, but more severe than
        /// `.notice`.
        case warning

        /// Appropriate for error conditions.
        case error

        /// Appropriate for critical error conditions that usually require immediate
        /// attention.
        ///
        /// When a `critical` message is logged, the logging backend (`LogHandler`) is free to perform
        /// more heavy-weight operations to capture system state (such as capturing stack traces) to facilitate
        /// debugging.
        case critical
    }

    /// Construct a `Logger` given a `label` identifying the creator of the `Logger`.
    ///
    /// The `label` should identify the creator of the `Logger`. This can be an application, a sub-system, or even
    /// a datatype.
    ///
    /// - parameters:
    ///     - label: An identifier for the creator of a `Logger`.
    public init(label: String) {
        self.init(label: label, LoggingSystem.factory(label, LoggingSystem.metadataProvider))
    }

    /// Construct a `Logger` given a `label` identifying the creator of the `Logger` or a non-standard `LogHandler`.
    ///
    /// The `label` should identify the creator of the `Logger`. This can be an application, a sub-system, or even
    /// a datatype.
    ///
    /// This initializer provides an escape hatch in case the global default logging backend implementation (set up
    /// using `LoggingSystem.bootstrap` is not appropriate for this particular logger.
    ///
    /// - parameters:
    ///     - label: An identifier for the creator of a `Logger`.
    ///     - factory: A closure creating non-standard `LogHandler`s.
    public init(label: String, factory: (String) -> LogHandler) {
        self = Logger(label: label, factory(label))
    }

    /// Construct a `Logger` given a `label` identifying the creator of the `Logger` or a non-standard `LogHandler`.
    ///
    /// The `label` should identify the creator of the `Logger`. This can be an application, a sub-system, or even
    /// a datatype.
    ///
    /// This initializer provides an escape hatch in case the global default logging backend implementation (set up
    /// using `LoggingSystem.bootstrap` is not appropriate for this particular logger.
    ///
    /// - parameters:
    ///     - label: An identifier for the creator of a `Logger`.
    ///     - factory: A closure creating non-standard `LogHandler`s.
    public init(label: String, factory: (String, Logger.MetadataProvider?) -> LogHandler) {
        self = Logger(label: label, factory(label, LoggingSystem.metadataProvider))
    }

    /// Construct a `Logger` given a `label` identifying the creator of the `Logger` and a non-standard ``Logger/MetadataProvider``.
    ///
    /// The `label` should identify the creator of the `Logger`. This can be an application, a sub-system, or even
    /// a datatype.
    ///
    /// This initializer provides an escape hatch in case the global default logging backend implementation (set up
    /// using `LoggingSystem.bootstrap` is not appropriate for this particular logger.
    ///
    /// - parameters:
    ///     - label: An identifier for the creator of a `Logger`.
    ///     - metadataProvider: The custom metadata provider this logger should invoke,
    ///                         instead of the system wide bootstrapped one, when a log statement is about to be emitted.
    public init(label: String, metadataProvider: MetadataProvider) {
        self = Logger(label: label, factory: { label in
            var handler = LoggingSystem.factory(label, metadataProvider)
            handler.metadataProvider = metadataProvider
            return handler
        })
    }
}

extension Logger.Level {
    internal var naturalIntegralValue: Int {
        switch self {
        case .trace:
            return 0
        case .debug:
            return 1
        case .info:
            return 2
        case .notice:
            return 3
        case .warning:
            return 4
        case .error:
            return 5
        case .critical:
            return 6
        }
    }
}

extension Logger.Level: Comparable {
    public static func < (lhs: Logger.Level, rhs: Logger.Level) -> Bool {
        return lhs.naturalIntegralValue < rhs.naturalIntegralValue
    }
}

// Extension has to be done on explicit type rather than Logger.Metadata.Value as workaround for
// https://bugs.swift.org/browse/SR-9687
// Then we could write it as follows and it would work under Swift 5 and not only 4 as it does currently:
// extension Logger.Metadata.Value: Equatable {
extension Logger.MetadataValue: Equatable {
    public static func == (lhs: Logger.Metadata.Value, rhs: Logger.Metadata.Value) -> Bool {
        switch (lhs, rhs) {
        case (.string(let lhs), .string(let rhs)):
            return lhs == rhs
        case (.stringConvertible(let lhs), .stringConvertible(let rhs)):
            return lhs.description == rhs.description
        case (.array(let lhs), .array(let rhs)):
            return lhs == rhs
        case (.dictionary(let lhs), .dictionary(let rhs)):
            return lhs == rhs
        default:
            return false
        }
    }
}

extension Logger {
    /// `Logger.Message` represents a log message's text. It is usually created using string literals.
    ///
    /// Example creating a `Logger.Message`:
    ///
    ///     let world: String = "world"
    ///     let myLogMessage: Logger.Message = "Hello \(world)"
    ///
    /// Most commonly, `Logger.Message`s appear simply as the parameter to a logging method such as:
    ///
    ///     logger.info("Hello \(world)")
    ///
    public struct Message: ExpressibleByStringLiteral, Equatable, CustomStringConvertible, ExpressibleByStringInterpolation {
        public typealias StringLiteralType = String

        private var value: String

        public init(stringLiteral value: String) {
            self.value = value
        }

        public var description: String {
            return self.value
        }
    }
}

/// A pseudo-`LogHandler` that can be used to send messages to multiple other `LogHandler`s.
///
/// ### Effective Logger.Level
///
/// When first initialized the multiplex log handlers' log level is automatically set to the minimum of all the
/// passed in log handlers. This ensures that each of the handlers will be able to log at their appropriate level
/// any log events they might be interested in.
///
/// Example:
/// If log handler `A` is logging at `.debug` level, and log handler `B` is logging at `.info` level, the constructed
/// `MultiplexLogHandler([A, B])`'s effective log level will be set to `.debug`, meaning that debug messages will be
/// handled by this handler, while only logged by the underlying `A` log handler (since `B`'s log level is `.info`
/// and thus it would not actually log that log message).
///
/// If the log level is _set_ on a `Logger` backed by an `MultiplexLogHandler` the log level will apply to *all*
/// underlying log handlers, allowing a logger to still select at what level it wants to log regardless of if the underlying
/// handler is a multiplex or a normal one. If for some reason one might want to not allow changing a log level of a specific
/// handler passed into the multiplex log handler, this is possible by wrapping it in a handler which ignores any log level changes.
///
/// ### Effective Logger.Metadata
///
/// Since a `MultiplexLogHandler` is a combination of multiple log handlers, the handling of metadata can be non-obvious.
/// For example, the underlying log handlers may have metadata of their own set before they are used to initialize the multiplex log handler.
///
/// The multiplex log handler acts purely as proxy and does not make any changes to underlying handler metadata other than
/// proxying writes that users made on a `Logger` instance backed by this handler.
///
/// Setting metadata is always proxied through to _all_ underlying handlers, meaning that if a modification like
/// `logger[metadataKey: "x"] = "y"` is made, all underlying log handlers that this multiplex handler was initiated with
/// will observe this change.
///
/// Reading metadata from the multiplex log handler MAY need to pick one of conflicting values if the underlying log handlers
/// were already initiated with some metadata before passing them into the multiplex handler. The multiplex handler uses
/// the order in which the handlers were passed in during its initialization as a priority indicator - the first handler's
/// values are more important than the next handlers values, etc.
///
/// Example:
/// If the multiplex log handler was initiated with two handlers like this: `MultiplexLogHandler([handler1, handler2])`.
/// The handlers each have some already set metadata: `handler1` has metadata values for keys `one` and `all`, and `handler2`
/// has values for keys `two` and `all`.
///
/// A query through the multiplex log handler the key `one` naturally returns `handler1`'s value, and a query for `two`
/// naturally returns `handler2`'s value. Querying for the key `all` will return `handler1`'s value, as that handler was indicated
/// "more important" than the second handler. The same rule applies when querying for the `metadata` property of the
/// multiplex log handler - it constructs `Metadata` uniquing values.
public struct MultiplexLogHandler: LogHandler {
    private var handlers: [LogHandler]
    private var effectiveLogLevel: Logger.Level
    /// This metadata provider runs after all metadata providers of the multiplexed handlers.
    private var _metadataProvider: Logger.MetadataProvider?

    /// Create a `MultiplexLogHandler`.
    ///
    /// - parameters:
    ///    - handlers: An array of `LogHandler`s, each of which will receive the log messages sent to this `Logger`.
    ///                The array must not be empty.
    public init(_ handlers: [LogHandler]) {
        assert(!handlers.isEmpty, "MultiplexLogHandler.handlers MUST NOT be empty")
        self.handlers = handlers
        self.effectiveLogLevel = handlers.map { $0.logLevel }.min() ?? .trace
    }

    public init(_ handlers: [LogHandler], metadataProvider: Logger.MetadataProvider?) {
        assert(!handlers.isEmpty, "MultiplexLogHandler.handlers MUST NOT be empty")
        self.handlers = handlers
        self.effectiveLogLevel = handlers.map { $0.logLevel }.min() ?? .trace
        self._metadataProvider = metadataProvider
    }

    public var logLevel: Logger.Level {
        get {
            return self.effectiveLogLevel
        }
        set {
            self.mutatingForEachHandler { $0.logLevel = newValue }
            self.effectiveLogLevel = newValue
        }
    }

    public var metadataProvider: Logger.MetadataProvider? {
        get {
            if self.handlers.count == 1 {
                if let innerHandler = self.handlers.first?.metadataProvider {
                    if let multiplexHandlerProvider = self._metadataProvider {
                        return .multiplex([innerHandler, multiplexHandlerProvider])
                    } else {
                        return innerHandler
                    }
                } else if let multiplexHandlerProvider = self._metadataProvider {
                    return multiplexHandlerProvider
                } else {
                    return nil
                }
            } else {
                var providers: [Logger.MetadataProvider] = []
                let additionalMetadataProviderCount = (self._metadataProvider != nil ? 1 : 0)
                providers.reserveCapacity(self.handlers.count + additionalMetadataProviderCount)
                for handler in self.handlers {
                    if let provider = handler.metadataProvider {
                        providers.append(provider)
                    }
                }
                if let multiplexHandlerProvider = self._metadataProvider {
                    providers.append(multiplexHandlerProvider)
                }
                guard !providers.isEmpty else {
                    return nil
                }
                return .multiplex(providers)
            }
        }
        set {
            self.mutatingForEachHandler { $0.metadataProvider = newValue }
        }
    }

    public func log(level: Logger.Level,
                    message: Logger.Message,
                    metadata: Logger.Metadata?,
                    source: String,
                    file: String,
                    function: String,
                    line: UInt) {
        for handler in self.handlers where handler.logLevel <= level {
            handler.log(level: level, message: message, metadata: metadata, source: source, file: file, function: function, line: line)
        }
    }

    public var metadata: Logger.Metadata {
        get {
            var effective: Logger.Metadata = [:]
            // as a rough estimate we assume that the underlying handlers have a similar metadata count,
            // and we use the first one's current count to estimate how big of a dictionary we need to allocate:
            effective.reserveCapacity(self.handlers.first!.metadata.count) // !-safe, we always have at least one handler

            for handler in self.handlers {
                effective.merge(handler.metadata, uniquingKeysWith: { _, handlerMetadata in handlerMetadata })
                if let provider = handler.metadataProvider {
                    effective.merge(provider.get(), uniquingKeysWith: { _, provided in provided })
                }
            }
            if let provider = self._metadataProvider {
                effective.merge(provider.get(), uniquingKeysWith: { _, provided in provided })
            }

            return effective
        }
        set {
            self.mutatingForEachHandler { $0.metadata = newValue }
        }
    }

    public subscript(metadataKey metadataKey: Logger.Metadata.Key) -> Logger.Metadata.Value? {
        get {
            for handler in self.handlers {
                if let value = handler[metadataKey: metadataKey] {
                    return value
                }
            }
            return nil
        }
        set {
            self.mutatingForEachHandler { $0[metadataKey: metadataKey] = newValue }
        }
    }

    private mutating func mutatingForEachHandler(_ mutator: (inout LogHandler) -> Void) {
        for index in self.handlers.indices {
            mutator(&self.handlers[index])
        }
    }
}

#if canImport(WASILibc) || os(Android)
internal typealias CFilePointer = OpaquePointer
#else
internal typealias CFilePointer = UnsafeMutablePointer<FILE>
#endif

/// A wrapper to facilitate `print`-ing to stderr and stdio that
/// ensures access to the underlying `FILE` is locked to prevent
/// cross-thread interleaving of output.
internal struct StdioOutputStream: TextOutputStream {
    internal let file: CFilePointer
    internal let flushMode: FlushMode

    internal func write(_ string: String) {
        self.contiguousUTF8(string).withContiguousStorageIfAvailable { utf8Bytes in
            #if os(Windows)
            _lock_file(self.file)
            #elseif canImport(WASILibc)
            // no file locking on WASI
            #else
            flockfile(self.file)
            #endif
            defer {
                #if os(Windows)
                _unlock_file(self.file)
                #elseif canImport(WASILibc)
                // no file locking on WASI
                #else
                funlockfile(self.file)
                #endif
            }
            _ = fwrite(utf8Bytes.baseAddress!, 1, utf8Bytes.count, self.file)
            if case .always = self.flushMode {
                self.flush()
            }
        }!
    }

    /// Flush the underlying stream.
    /// This has no effect when using the `.always` flush mode, which is the default
    internal func flush() {
        _ = fflush(self.file)
    }

    internal func contiguousUTF8(_ string: String) -> String.UTF8View {
        var contiguousString = string
        contiguousString.makeContiguousUTF8()
        return contiguousString.utf8
    }

    internal static let stderr = StdioOutputStream(file: systemStderr, flushMode: .always)
    internal static let stdout = StdioOutputStream(file: systemStdout, flushMode: .always)

    /// Defines the flushing strategy for the underlying stream.
    internal enum FlushMode {
        case undefined
        case always
    }
}

// Prevent name clashes
#if canImport(Darwin)
let systemStderr = Darwin.stderr
let systemStdout = Darwin.stdout
#elseif os(Windows)
let systemStderr = CRT.stderr
let systemStdout = CRT.stdout
#elseif canImport(Glibc)
let systemStderr = Glibc.stderr!
let systemStdout = Glibc.stdout!
#elseif canImport(Musl)
let systemStderr = Musl.stderr!
let systemStdout = Musl.stdout!
#elseif canImport(WASILibc)
let systemStderr = WASILibc.stderr!
let systemStdout = WASILibc.stdout!
#else
#error("Unsupported runtime")
#endif

/// `StreamLogHandler` is a simple implementation of `LogHandler` for directing
/// `Logger` output to either `stderr` or `stdout` via the factory methods.
///
/// Metadata is merged in the following order:
/// 1. Metadata set on the log handler itself is used as the base metadata.
/// 2. The handler's ``metadataProvider`` is invoked, overriding any existing keys.
/// 3. The per-log-statement metadata is merged, overriding any previously set keys.
public struct StreamLogHandler: LogHandler {
    internal typealias _SendableTextOutputStream = TextOutputStream & Sendable

    /// Factory that makes a `StreamLogHandler` to directs its output to `stdout`
    public static func standardOutput(label: String) -> StreamLogHandler {
        return StreamLogHandler(label: label, stream: StdioOutputStream.stdout, metadataProvider: LoggingSystem.metadataProvider)
    }

    /// Factory that makes a `StreamLogHandler` that directs its output to `stdout`
    public static func standardOutput(label: String, metadataProvider: Logger.MetadataProvider?) -> StreamLogHandler {
        return StreamLogHandler(label: label, stream: StdioOutputStream.stdout, metadataProvider: metadataProvider)
    }

    /// Factory that makes a `StreamLogHandler` that directs its output to `stderr`
    public static func standardError(label: String) -> StreamLogHandler {
        return StreamLogHandler(label: label, stream: StdioOutputStream.stderr, metadataProvider: LoggingSystem.metadataProvider)
    }

    /// Factory that makes a `StreamLogHandler` that direct its output to `stderr`
    public static func standardError(label: String, metadataProvider: Logger.MetadataProvider?) -> StreamLogHandler {
        return StreamLogHandler(label: label, stream: StdioOutputStream.stderr, metadataProvider: metadataProvider)
    }

    private let stream: _SendableTextOutputStream
    private let label: String

    public var logLevel: Logger.Level = .info

    public var metadataProvider: Logger.MetadataProvider?

    private var prettyMetadata: String?
    public var metadata = Logger.Metadata() {
        didSet {
            self.prettyMetadata = self.prettify(self.metadata)
        }
    }

    public subscript(metadataKey metadataKey: String) -> Logger.Metadata.Value? {
        get {
            return self.metadata[metadataKey]
        }
        set {
            self.metadata[metadataKey] = newValue
        }
    }

    // internal for testing only
    internal init(label: String, stream: _SendableTextOutputStream) {
        self.init(label: label, stream: stream, metadataProvider: LoggingSystem.metadataProvider)
    }

    // internal for testing only
    internal init(label: String, stream: _SendableTextOutputStream, metadataProvider: Logger.MetadataProvider?) {
        self.label = label
        self.stream = stream
        self.metadataProvider = metadataProvider
    }

    public func log(level: Logger.Level,
                    message: Logger.Message,
                    metadata explicitMetadata: Logger.Metadata?,
                    source: String,
                    file: String,
                    function: String,
                    line: UInt) {
        let effectiveMetadata = StreamLogHandler.prepareMetadata(base: self.metadata, provider: self.metadataProvider, explicit: explicitMetadata)

        let prettyMetadata: String?
        if let effectiveMetadata = effectiveMetadata {
            prettyMetadata = self.prettify(effectiveMetadata)
        } else {
            prettyMetadata = self.prettyMetadata
        }

        var stream = self.stream
        stream.write("\(self.timestamp()) \(level) \(self.label) :\(prettyMetadata.map { " \($0)" } ?? "") [\(source)] \(message)\n")
    }

    internal static func prepareMetadata(base: Logger.Metadata, provider: Logger.MetadataProvider?, explicit: Logger.Metadata?) -> Logger.Metadata? {
        var metadata = base

        let provided = provider?.get() ?? [:]

        guard !provided.isEmpty || !((explicit ?? [:]).isEmpty) else {
            // all per-log-statement values are empty
            return nil
        }

        if !provided.isEmpty {
            metadata.merge(provided, uniquingKeysWith: { _, provided in provided })
        }

        if let explicit = explicit, !explicit.isEmpty {
            metadata.merge(explicit, uniquingKeysWith: { _, explicit in explicit })
        }

        return metadata
    }

    private func prettify(_ metadata: Logger.Metadata) -> String? {
        if metadata.isEmpty {
            return nil
        } else {
            return metadata.lazy.sorted(by: { $0.key < $1.key }).map { "\($0)=\($1)" }.joined(separator: " ")
        }
    }

    private func timestamp() -> String {
        var buffer = [Int8](repeating: 0, count: 255)
        #if os(Windows)
        var timestamp = __time64_t()
        _ = _time64(&timestamp)

        var localTime = tm()
        _ = _localtime64_s(&localTime, &timestamp)

        _ = strftime(&buffer, buffer.count, "%Y-%m-%dT%H:%M:%S%z", &localTime)
        #else
        var timestamp = time(nil)
        guard let localTime = localtime(&timestamp) else {
            return "<unknown>"
        }
        strftime(&buffer, buffer.count, "%Y-%m-%dT%H:%M:%S%z", localTime)
        #endif
        return buffer.withUnsafeBufferPointer {
            $0.withMemoryRebound(to: CChar.self) {
                String(cString: $0.baseAddress!)
            }
        }
    }
}

/// No operation LogHandler, used when no logging is required
public struct SwiftLogNoOpLogHandler: LogHandler {
    public init() {}

    public init(_: String) {}

    @inlinable public func log(level: Logger.Level, message: Logger.Message, metadata: Logger.Metadata?, file: String, function: String, line: UInt) {}

    @inlinable public subscript(metadataKey _: String) -> Logger.Metadata.Value? {
        get {
            return nil
        }
        set {}
    }

    @inlinable public var metadata: Logger.Metadata {
        get {
            return [:]
        }
        set {}
    }

    @inlinable public var logLevel: Logger.Level {
        get {
            return .critical
        }
        set {}
    }
}

extension Logger {
    @inlinable
    internal static func currentModule(filePath: String = #file) -> String {
        let utf8All = filePath.utf8
        return filePath.utf8.lastIndex(of: UInt8(ascii: "/")).flatMap { lastSlash -> Substring? in
            utf8All[..<lastSlash].lastIndex(of: UInt8(ascii: "/")).map { secondLastSlash -> Substring in
                filePath[utf8All.index(after: secondLastSlash) ..< lastSlash]
            }
        }.map {
            String($0)
        } ?? "n/a"
    }

    @inlinable
    internal static func currentModule(fileID: String = #fileID) -> String {
        let utf8All = fileID.utf8
        if let slashIndex = utf8All.firstIndex(of: UInt8(ascii: "/")) {
            return String(fileID[..<slashIndex])
        } else {
            return "n/a"
        }
    }
}

// Extension has to be done on explicit type rather than Logger.Metadata.Value as workaround for
// https://bugs.swift.org/browse/SR-9686
extension Logger.MetadataValue: ExpressibleByStringLiteral {
    public typealias StringLiteralType = String

    public init(stringLiteral value: String) {
        self = .string(value)
    }
}

// Extension has to be done on explicit type rather than Logger.Metadata.Value as workaround for
// https://bugs.swift.org/browse/SR-9686
extension Logger.MetadataValue: CustomStringConvertible {
    public var description: String {
        switch self {
        case .dictionary(let dict):
            return dict.mapValues { $0.description }.description
        case .array(let list):
            return list.map { $0.description }.description
        case .string(let str):
            return str
        case .stringConvertible(let repr):
            return repr.description
        }
    }
}

// Extension has to be done on explicit type rather than Logger.Metadata.Value as workaround for
// https://bugs.swift.org/browse/SR-9687
extension Logger.MetadataValue: ExpressibleByStringInterpolation {}

// Extension has to be done on explicit type rather than Logger.Metadata.Value as workaround for
// https://bugs.swift.org/browse/SR-9686
extension Logger.MetadataValue: ExpressibleByDictionaryLiteral {
    public typealias Key = String
    public typealias Value = Logger.Metadata.Value

    public init(dictionaryLiteral elements: (String, Logger.Metadata.Value)...) {
        self = .dictionary(.init(uniqueKeysWithValues: elements))
    }
}

// Extension has to be done on explicit type rather than Logger.Metadata.Value as workaround for
// https://bugs.swift.org/browse/SR-9686
extension Logger.MetadataValue: ExpressibleByArrayLiteral {
    public typealias ArrayLiteralElement = Logger.Metadata.Value

    public init(arrayLiteral elements: Logger.Metadata.Value...) {
        self = .array(elements)
    }
}

// MARK: - Debug only warnings

#if DEBUG
/// Contains state to manage all kinds of "warn only once" warnings which the logging system may want to issue.
private final class WarnOnceBox {
    private let lock: Lock = Lock()
    private var warnOnceLogHandlerNotSupportedMetadataProviderPerType: [ObjectIdentifier: Bool] = [:]

    func warnOnceLogHandlerNotSupportedMetadataProvider<Handler: LogHandler>(type: Handler.Type) -> Bool {
        self.lock.withLock {
            let id = ObjectIdentifier(type)
            if warnOnceLogHandlerNotSupportedMetadataProviderPerType[id] ?? false {
                return false // don't warn, it was already warned about
            } else {
                warnOnceLogHandlerNotSupportedMetadataProviderPerType[id] = true
                return true // warn about this handler type, it is the first time we encountered it
            }
        }
    }
}
#endif

// MARK: - Sendable support helpers

<<<<<<< HEAD
#if compiler(>=5.7.0)
extension Logger.MetadataValue: Sendable {} // on 5.7 `stringConvertible`'s value marked as Sendable; but if a value not conforming to Sendable is passed there, a warning is emitted. We are okay with warnings, but on 5.6 for the same situation an error is emitted (!)
extension Logger.Storage: @unchecked Sendable {}

#elseif compiler(>=5.6)
extension Logger.MetadataValue: @unchecked Sendable {} // sadly, On 5.6 a missing Sendable conformance causes an 'error' (specifically this is about `stringConvertible`'s value)
#endif

#if compiler(>=5.6)
=======
extension Logger.MetadataValue: Sendable {}
>>>>>>> c7dcb55f
extension Logger: Sendable {}
extension Logger.Level: Sendable {}
extension Logger.Message: Sendable {}<|MERGE_RESOLUTION|>--- conflicted
+++ resolved
@@ -1369,19 +1369,8 @@
 
 // MARK: - Sendable support helpers
 
-<<<<<<< HEAD
-#if compiler(>=5.7.0)
-extension Logger.MetadataValue: Sendable {} // on 5.7 `stringConvertible`'s value marked as Sendable; but if a value not conforming to Sendable is passed there, a warning is emitted. We are okay with warnings, but on 5.6 for the same situation an error is emitted (!)
+extension Logger.MetadataValue: Sendable {}
 extension Logger.Storage: @unchecked Sendable {}
-
-#elseif compiler(>=5.6)
-extension Logger.MetadataValue: @unchecked Sendable {} // sadly, On 5.6 a missing Sendable conformance causes an 'error' (specifically this is about `stringConvertible`'s value)
-#endif
-
-#if compiler(>=5.6)
-=======
-extension Logger.MetadataValue: Sendable {}
->>>>>>> c7dcb55f
 extension Logger: Sendable {}
 extension Logger.Level: Sendable {}
 extension Logger.Message: Sendable {}